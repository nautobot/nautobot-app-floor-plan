"""Views for FloorPlan."""

<<<<<<< HEAD
from django.db.models import Case, CharField, Value, When
=======
from types import SimpleNamespace

>>>>>>> 772a26cb
from django_tables2 import RequestConfig
from nautobot.apps.ui import ObjectDetailContent, ObjectFieldsPanel, SectionChoices
from nautobot.apps.views import (
    NautobotUIViewSet,
    ObjectChangeLogViewMixin,
    ObjectDestroyViewMixin,
    ObjectDetailViewMixin,
    ObjectEditViewMixin,
    ObjectListViewMixin,
    ObjectNotesViewMixin,
    ObjectView,
)
from nautobot.core.views.paginator import EnhancedPaginator, get_paginate_count
from nautobot.dcim.models import Location

from nautobot_floor_plan import custom_panels, filters, forms, models, tables
from nautobot_floor_plan.api import serializers

from .custom_panels import TileObjectDetailsPanel


class FloorPlanUIViewSet(NautobotUIViewSet):  # TODO we only need a subset of views
    """ViewSet for FloorPlan views using UI Component Framework."""

    bulk_update_form_class = forms.FloorPlanBulkEditForm
    filterset_class = filters.FloorPlanFilterSet
    filterset_form_class = forms.FloorPlanFilterForm
    form_class = forms.FloorPlanForm
    lookup_field = "pk"
    queryset = models.FloorPlan.objects.all()
    serializer_class = serializers.FloorPlanSerializer
    table_class = tables.FloorPlanTable

<<<<<<< HEAD
    object_detail_content = ObjectDetailContent(
        panels=[
            ObjectFieldsPanel(
                weight=100,
                section=SectionChoices.LEFT_HALF,
                fields=["location", "x_size", "y_size", "tile_width", "tile_depth"],
            ),
            custom_panels.AxisConfigurationPanel(
                weight=200,
                section=SectionChoices.RIGHT_HALF,
            ),
            custom_panels.RelatedItemsPanel(
                weight=300,
                section=SectionChoices.LEFT_HALF,
            ),
            custom_panels.FloorPlanVisualizationPanel(
                weight=400,
                section=SectionChoices.FULL_WIDTH,
            ),
        ]
    )
=======
    def safe_get_errors(self, obj, attr):
        """Safely retrieves the 'errors' attribute from a given attribute of an object."""
        return getattr(obj, attr, SimpleNamespace(errors=None)).errors
>>>>>>> 772a26cb

    def get_extra_context(self, request, instance=None):
        """Add custom context data to the view."""
        context = super().get_extra_context(request, instance)
<<<<<<< HEAD
=======
        context["label_type_choices"] = [
            {"value": choice[0], "label": choice[1]} for choice in CustomAxisLabelsChoices.CHOICES
        ]
        context["zoom_duration"] = get_app_settings_or_config("nautobot_floor_plan", "zoom_duration")
        context["highlight_duration"] = get_app_settings_or_config("nautobot_floor_plan", "highlight_duration")

        # Default to showing the default tab
        context.update(
            {
                "x_activate_default_tab": True,
                "x_activate_custom_tab": False,
                "y_activate_default_tab": True,
                "y_activate_custom_tab": False,
            }
        )

        # Check for custom labels on the instance first
        if instance and instance.pk:
            has_x_custom_labels = instance.custom_labels.filter(axis="X").exists()
            has_y_custom_labels = instance.custom_labels.filter(axis="Y").exists()

            if has_x_custom_labels:
                context.update(
                    {
                        "x_activate_default_tab": False,
                        "x_activate_custom_tab": True,
                    }
                )

            if has_y_custom_labels:
                context.update(
                    {
                        "y_activate_default_tab": False,
                        "y_activate_custom_tab": True,
                    }
                )

        # Then check form state if available
        form = context.get("form")
        if form:
            # X-axis tab activation logic
            x_default_tab_errors = (
                self.safe_get_errors(form, "x_origin_seed")
                or self.safe_get_errors(form, "x_axis_step")
                or self.safe_get_errors(form, "x_axis_labels")
            )

            x_custom_tab_errors = form.x_ranges.errors if hasattr(form, "x_ranges") else False

            # Switch to custom tab if:
            # 1. There are custom labels and no default errors, or
            # 2. There are custom tab errors
            if (form.has_x_custom_labels and not x_default_tab_errors) or x_custom_tab_errors:
                context.update(
                    {
                        "x_activate_default_tab": False,
                        "x_activate_custom_tab": True,
                    }
                )

            # Y-axis logic tab activation logic
            y_default_tab_errors = (
                self.safe_get_errors(form, "y_origin_seed")
                or self.safe_get_errors(form, "y_axis_step")
                or self.safe_get_errors(form, "y_axis_labels")
            )
            y_custom_tab_errors = form.y_ranges.errors if hasattr(form, "y_ranges") else False

            # Switch to custom tab if:
            # 1. There are custom labels and no default errors, or
            # 2. There are custom tab errors
            if (form.has_y_custom_labels and not y_default_tab_errors) or y_custom_tab_errors:
                context.update(
                    {
                        "y_activate_default_tab": False,
                        "y_activate_custom_tab": True,
                    }
                )

>>>>>>> 772a26cb
        return context


class LocationFloorPlanTab(ObjectView):
    """Add a "Floor Plan" tab to the Location detail view."""

    queryset = Location.objects.all()
    template_name = "nautobot_floor_plan/location_floor_plan.html"


class ChildLocationFloorPlanTab(ObjectView):
    """Add a "Child Floor Plan" tab to the Location detail view."""

    queryset = Location.objects.without_tree_fields().all()
    template_name = "nautobot_floor_plan/location_child_floor_plan.html"

    def get_extra_context(self, request, instance):
        """Return child locations that have floor plans."""
        children = (
            Location.objects.restrict(request.user, "view")
            .without_tree_fields()
            .filter(parent=instance, floor_plan__isnull=False)
            .select_related("parent", "location_type")
        )

        children_table = tables.FloorPlanTable(models.FloorPlan.objects.filter(location__in=children.all()))

        paginate = {
            "paginator_class": EnhancedPaginator,
            "per_page": get_paginate_count(request),
        }
        RequestConfig(request, paginate).configure(children_table)

        return {
            "children_table": children_table,
            "active_tab": "nautobot_floor_plan:2",
            **super().get_extra_context(request, instance),
        }


class FloorPlanTileUIViewSet(
    ObjectDetailViewMixin,
    ObjectListViewMixin,
    ObjectEditViewMixin,
    ObjectDestroyViewMixin,
    ObjectChangeLogViewMixin,
    ObjectNotesViewMixin,
):  # pylint: disable=abstract-method
    """ViewSet for FloorPlanTile views."""

    filterset_class = filters.FloorPlanTileFilterSet
    form_class = forms.FloorPlanTileForm
    lookup_field = "pk"
    queryset = models.FloorPlanTile.objects.all()
    serializer_class = serializers.FloorPlanTileSerializer
    table_class = tables.FloorPlanTileTable
    action_buttons = ()

    object_detail_content = ObjectDetailContent(
        panels=[
            ObjectFieldsPanel(
                label="Basic Information",
                weight=100,
                section=SectionChoices.LEFT_HALF,
                fields=[
                    "floor_plan",
                    "status",
                    "x_size",
                    "y_size",
                    "allocation_type",
                    "object_orientation",
                ],
            ),
            TileObjectDetailsPanel(
                weight=200,
                section=SectionChoices.RIGHT_HALF,
            ),
        ]
    )

    def get_extra_context(self, request, instance=None):
        """Add custom context data to the view."""
        context = super().get_extra_context(request, instance)

        # Add tenant and tenant group information if available
        if instance and instance.allocation_type == "object" and instance.rack and instance.rack.tenant:
            context["tenant"] = instance.rack.tenant
            context["tenant_group"] = instance.rack.tenant.tenant_group if instance.rack.tenant.tenant_group else None

        return context

    def get_queryset(self):
        """Annotate queryset with object_name for sorting."""
        return (
            super()
            .get_queryset()
            .annotate(
                object_name=Case(
                    When(device__isnull=False, then="device__name"),
                    When(rack__isnull=False, then="rack__name"),
                    When(power_panel__isnull=False, then="power_panel__name"),
                    When(power_feed__isnull=False, then="power_feed__name"),
                    default=Value(""),
                    output_field=CharField(),
                )
            )
        )<|MERGE_RESOLUTION|>--- conflicted
+++ resolved
@@ -1,11 +1,8 @@
 """Views for FloorPlan."""
 
-<<<<<<< HEAD
+from types import SimpleNamespace
+
 from django.db.models import Case, CharField, Value, When
-=======
-from types import SimpleNamespace
-
->>>>>>> 772a26cb
 from django_tables2 import RequestConfig
 from nautobot.apps.ui import ObjectDetailContent, ObjectFieldsPanel, SectionChoices
 from nautobot.apps.views import (
@@ -39,7 +36,6 @@
     serializer_class = serializers.FloorPlanSerializer
     table_class = tables.FloorPlanTable
 
-<<<<<<< HEAD
     object_detail_content = ObjectDetailContent(
         panels=[
             ObjectFieldsPanel(
@@ -61,22 +57,14 @@
             ),
         ]
     )
-=======
+
     def safe_get_errors(self, obj, attr):
         """Safely retrieves the 'errors' attribute from a given attribute of an object."""
         return getattr(obj, attr, SimpleNamespace(errors=None)).errors
->>>>>>> 772a26cb
 
     def get_extra_context(self, request, instance=None):
         """Add custom context data to the view."""
         context = super().get_extra_context(request, instance)
-<<<<<<< HEAD
-=======
-        context["label_type_choices"] = [
-            {"value": choice[0], "label": choice[1]} for choice in CustomAxisLabelsChoices.CHOICES
-        ]
-        context["zoom_duration"] = get_app_settings_or_config("nautobot_floor_plan", "zoom_duration")
-        context["highlight_duration"] = get_app_settings_or_config("nautobot_floor_plan", "highlight_duration")
 
         # Default to showing the default tab
         context.update(
@@ -151,7 +139,6 @@
                     }
                 )
 
->>>>>>> 772a26cb
         return context
 
 
