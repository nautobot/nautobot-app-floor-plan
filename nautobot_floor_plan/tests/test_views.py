"""Unit tests for views."""
# pylint: disable=duplicate-code

<<<<<<< HEAD
from django.test import TestCase, override_settings
from django.urls import reverse
from nautobot.apps.testing import ViewTestCases
=======
from django.urls import reverse
from nautobot.apps.testing import TestCase, ViewTestCases
from nautobot.users.models import User
>>>>>>> 772a26cb

from nautobot_floor_plan import choices, models
from nautobot_floor_plan.tests import fixtures


class FloorPlanViewTest(ViewTestCases.PrimaryObjectViewTestCase):
    """Test the FloorPlan views."""

    model = models.FloorPlan
    bulk_edit_data = {"x_size": 10, "y_size": 10, "tile_width": 200, "tile_depth": 200}
    csv_data = (
        "location__name,x_size,x_origin_seed,x_axis_step,y_size,y_origin_seed,y_axis_step,tile_width,tile_depth",
        "Floor 4,1,1,1,2,1,1,100,100",
        "Floor 5,2,1,1,4,1,2,100,200",
        "Floor 6,3,1,1,6,1,-2,200,100",
    )

    @classmethod
    def setUpTestData(cls):
        data = fixtures.create_prerequisites(floor_count=6)
        fixtures.create_floor_plans(data["floors"][:3])
        cls.form_data = {
            "location": data["floors"][3].pk,
            "tile_depth": 100,
            "tile_width": 100,
            "x_size": 1,
            "x_origin_seed": 1,
            "x_axis_step": 1,
            "y_size": 2,
            "y_origin_seed": 1,
            "y_axis_step": 1,
            "x_axis_labels": choices.AxisLabelsChoices.NUMBERS,
            "y_axis_labels": choices.AxisLabelsChoices.NUMBERS,
            **fixtures.get_full_formset_data(axis="x"),
            **fixtures.get_full_formset_data(axis="y"),
        }


<<<<<<< HEAD
class LocationFloorPlanTabTest(TestCase):
    """Test the Location Floor Plan tab views."""

    def setUp(self):
        super().setUp()
        data = fixtures.create_prerequisites()
        self.location = data["floors"][0]
        self.floor_plan = fixtures.create_floor_plans([self.location])[0]

    @override_settings(EXEMPT_VIEW_PERMISSIONS=["*"])
    def test_floor_plan_tab(self):
        """Test that the floor plan tab renders correctly."""
        url = reverse("plugins:nautobot_floor_plan:location_floor_plan_tab", kwargs={"pk": self.location.pk})
        response = self.client.get(url)
        self.assertEqual(response.status_code, 200)
        self.assertTemplateUsed(response, "nautobot_floor_plan/location_floor_plan.html")

    @override_settings(EXEMPT_VIEW_PERMISSIONS=["*"])
    def test_child_floor_plan_tab(self):
        """Test that the child floor plan tab renders correctly."""
        url = reverse("plugins:nautobot_floor_plan:location_child_floor_plan_tab", kwargs={"pk": self.location.pk})
        response = self.client.get(url)
        self.assertEqual(response.status_code, 200)
        self.assertTemplateUsed(response, "nautobot_floor_plan/location_child_floor_plan.html")
=======
class FloorPlanTabActivationTest(TestCase):
    """Test the tab activation logic in FloorPlan views."""

    model = models.FloorPlan

    def setUp(self):
        """Create prerequisites and base form data."""
        super().setUp()

        self.user = User.objects.create_superuser(
            username="testuser", email="testuser@example.com", password="testpass"
        )
        self.client.force_login(self.user)

        data = fixtures.create_prerequisites()
        self.floors = data["floors"]
        self.form_data = {
            "location": self.floors[0].pk,
            "x_size": 1,
            "y_size": 2,
            "tile_depth": 100,
            "tile_width": 200,
            "x_axis_labels": choices.AxisLabelsChoices.NUMBERS,
            "y_axis_labels": choices.AxisLabelsChoices.NUMBERS,
            "x_origin_seed": "1",
            "y_origin_seed": "1",
            "x_axis_step": 1,
            "y_axis_step": 1,
            **fixtures.get_formset_management_data(),
            **fixtures.get_default_formset_data(axis="x"),
            **fixtures.get_default_formset_data(axis="y"),
        }

    def test_default_tabs_active(self):
        """Test that default tabs are active when no custom labels exist."""
        response = self.client.get(reverse("plugins:nautobot_floor_plan:floorplan_add"))
        self.assertContains(response, "Default Labels")
        self.assertTrue(response.context["x_activate_default_tab"])
        self.assertFalse(response.context["x_activate_custom_tab"])
        self.assertTrue(response.context["y_activate_default_tab"])
        self.assertFalse(response.context["y_activate_custom_tab"])

    def test_custom_labels_activate_custom_tab(self):
        """Test that custom tabs are active when custom labels exist."""
        # Create a floor plan with custom labels
        floor_plan = models.FloorPlan.objects.create(
            location=self.floors[0],
            x_size=1,
            y_size=2,
            tile_depth=100,
            tile_width=200,
            x_axis_labels=choices.AxisLabelsChoices.NUMBERS,
            y_axis_labels=choices.AxisLabelsChoices.NUMBERS,
            x_origin_seed=1,
            y_origin_seed=1,
            x_axis_step=1,
            y_axis_step=1,
        )
        floor_plan.save()

        custom_label = models.FloorPlanCustomAxisLabel.objects.create(
            floor_plan=floor_plan,
            axis="X",
            start_label="1",
            end_label="10",
            step=1,
            label_type=choices.CustomAxisLabelsChoices.NUMBERS,
            order=1,
        )
        custom_label.save()

        # Refresh the floor plan from the database to ensure relationships are loaded
        floor_plan.refresh_from_db()

        response = self.client.get(reverse("plugins:nautobot_floor_plan:floorplan_edit", kwargs={"pk": floor_plan.pk}))
        self.assertContains(response, "Custom Labels")
        self.assertFalse(response.context["x_activate_default_tab"])
        self.assertTrue(response.context["x_activate_custom_tab"])
        self.assertTrue(response.context["y_activate_default_tab"])
        self.assertFalse(response.context["y_activate_custom_tab"])

    def test_default_tab_errors(self):
        """Test that default tab remains active when it has errors."""
        data = {
            **self.form_data,
            "x_origin_seed": "",
        }
        response = self.client.post(
            reverse("plugins:nautobot_floor_plan:floorplan_add"),
            data=data,
            follow=True,  # Follow the redirect
        )
        self.assertContains(response, "Default Labels")
        self.assertTrue(response.context["x_activate_default_tab"])
        self.assertFalse(response.context["x_activate_custom_tab"])
        self.assertTrue(response.context["y_activate_default_tab"])
        self.assertFalse(response.context["y_activate_custom_tab"])

    def test_custom_tab_errors(self):
        """Test that default tab remains active when there are validation errors in new custom labels."""
        data = {
            **self.form_data,  # Base form data
            # X-axis custom range formset data
            "x_ranges-TOTAL_FORMS": "1",
            "x_ranges-INITIAL_FORMS": "0",
            "x_ranges-MIN_NUM_FORMS": "0",
            "x_ranges-MAX_NUM_FORMS": "1000",
            "x_ranges-0-start": "invalid",  # This will cause validation error
            "x_ranges-0-end": "10",
            "x_ranges-0-step": "1",
            "x_ranges-0-label_type": choices.CustomAxisLabelsChoices.NUMBERS,
            "y_ranges-TOTAL_FORMS": "0",
            "y_ranges-INITIAL_FORMS": "0",
            "y_ranges-MIN_NUM_FORMS": "0",
            "y_ranges-MAX_NUM_FORMS": "1000",
        }

        response = self.client.post(reverse("plugins:nautobot_floor_plan:floorplan_add"), data=data, follow=True)

        # Assert that we see the error message for custom labels
        self.assertContains(response, "There are validation errors in the Custom Labels tab")

        # Assert that default tab remains active (since there are no existing valid custom labels)
        self.assertTrue(response.context["x_activate_default_tab"])
        self.assertFalse(response.context["x_activate_custom_tab"])
        self.assertTrue(response.context["y_activate_default_tab"])
        self.assertFalse(response.context["y_activate_custom_tab"])

        # Verify we have the expected validation error
        self.assertTrue(response.context["form"].x_ranges.errors)

    def test_custom_tab_errors_with_existing_labels(self):
        """Test that custom tab becomes active when there are existing custom labels and validation errors."""
        # Create a floor plan with custom labels
        floor_plan = models.FloorPlan.objects.create(
            location=self.floors[0],
            x_size=1,
            y_size=2,
            tile_depth=100,
            tile_width=200,
            x_axis_labels=choices.AxisLabelsChoices.NUMBERS,
            y_axis_labels=choices.AxisLabelsChoices.NUMBERS,
            x_origin_seed=1,
            y_origin_seed=1,
            x_axis_step=1,
            y_axis_step=1,
        )
        floor_plan.save()

        custom_label = models.FloorPlanCustomAxisLabel.objects.create(
            floor_plan=floor_plan,
            axis="X",
            start_label="1",
            end_label="10",
            step=1,
            label_type=choices.CustomAxisLabelsChoices.NUMBERS,
            order=1,
        )
        custom_label.save()

        # Refresh the floor plan from the database to ensure relationships are loaded
        floor_plan.refresh_from_db()

        # Now try to update with invalid data
        data = {
            **self.form_data,
            "x_ranges-TOTAL_FORMS": "1",
            "x_ranges-INITIAL_FORMS": "1",
            "x_ranges-MIN_NUM_FORMS": "0",
            "x_ranges-MAX_NUM_FORMS": "1000",
            "x_ranges-0-start": "invalid",  # Invalid start value
            "x_ranges-0-end": "10",
            "x_ranges-0-step": "1",
            "x_ranges-0-label_type": choices.CustomAxisLabelsChoices.NUMBERS,
            "x_ranges-0-DELETE": "",
        }

        response = self.client.post(
            reverse("plugins:nautobot_floor_plan:floorplan_edit", kwargs={"pk": floor_plan.pk}), data=data, follow=True
        )

        # Assert that we see the error message
        self.assertContains(response, "There are validation errors in the Custom Labels tab")

        # Assert that custom tab is active (since we have existing custom labels)
        self.assertFalse(response.context["x_activate_default_tab"])
        self.assertTrue(response.context["x_activate_custom_tab"])
        self.assertTrue(response.context["y_activate_default_tab"])
        self.assertFalse(response.context["y_activate_custom_tab"])

        # Verify we have the expected validation error
        self.assertTrue(response.context["form"].x_ranges.errors)
>>>>>>> 772a26cb
<|MERGE_RESOLUTION|>--- conflicted
+++ resolved
@@ -1,15 +1,10 @@
 """Unit tests for views."""
 # pylint: disable=duplicate-code
 
-<<<<<<< HEAD
-from django.test import TestCase, override_settings
-from django.urls import reverse
-from nautobot.apps.testing import ViewTestCases
-=======
+from django.test import override_settings
 from django.urls import reverse
 from nautobot.apps.testing import TestCase, ViewTestCases
 from nautobot.users.models import User
->>>>>>> 772a26cb
 
 from nautobot_floor_plan import choices, models
 from nautobot_floor_plan.tests import fixtures
@@ -48,7 +43,6 @@
         }
 
 
-<<<<<<< HEAD
 class LocationFloorPlanTabTest(TestCase):
     """Test the Location Floor Plan tab views."""
 
@@ -73,7 +67,8 @@
         response = self.client.get(url)
         self.assertEqual(response.status_code, 200)
         self.assertTemplateUsed(response, "nautobot_floor_plan/location_child_floor_plan.html")
-=======
+
+
 class FloorPlanTabActivationTest(TestCase):
     """Test the tab activation logic in FloorPlan views."""
 
@@ -265,5 +260,4 @@
         self.assertFalse(response.context["y_activate_custom_tab"])
 
         # Verify we have the expected validation error
-        self.assertTrue(response.context["form"].x_ranges.errors)
->>>>>>> 772a26cb
+        self.assertTrue(response.context["form"].x_ranges.errors)