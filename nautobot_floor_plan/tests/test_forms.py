--- conflicted
+++ resolved
@@ -108,59 +108,6 @@
         for message in form.errors.values():
             self.assertIn("This field is required.", message)
 
-<<<<<<< HEAD
-    def test_create_floor_plan_with_limits(self):
-        """Test that a floor plan cannot be created if it exceeds configured limits."""
-        # Set limits in the settings
-        settings.PLUGINS_CONFIG["nautobot_floor_plan"]["x_size_limit"] = 100
-        settings.PLUGINS_CONFIG["nautobot_floor_plan"]["y_size_limit"] = 100
-
-        form = forms.FloorPlanForm(
-            data={
-                "location": self.floors[0].pk,
-                "x_size": 150,
-                "y_size": 50,
-                "tile_depth": 100,
-                "tile_width": 200,
-                "x_axis_labels": "numbers",
-                "x_origin_seed": 1,
-                "x_axis_step": 1,
-                "y_axis_labels": "numbers",
-                "y_origin_seed": 1,
-                "y_axis_step": 1,
-            }
-        )
-        self.assertFalse(form.is_valid())
-        self.assertIn("x_size", form.errors)
-        self.assertEqual(form.errors["x_size"], ["X size cannot exceed 100."])
-
-    def test_create_large_floor_plan_with_no_limit(self):
-        """Test that a large floor plan can be created if limits are set to None."""
-
-        settings.PLUGINS_CONFIG["nautobot_floor_plan"]["x_size_limit"] = None
-        settings.PLUGINS_CONFIG["nautobot_floor_plan"]["y_size_limit"] = None
-
-        form = forms.FloorPlanForm(
-            data={
-                "location": self.floors[0].pk,
-                "x_size": 300,
-                "y_size": 300,
-                "tile_depth": 100,
-                "tile_width": 200,
-                "x_axis_labels": "numbers",
-                "x_origin_seed": 1,
-                "x_axis_step": 1,
-                "y_axis_labels": "numbers",
-                "y_origin_seed": 1,
-                "y_axis_step": 1,
-            }
-        )
-        self.assertTrue(form.is_valid())
-        floor_plan = form.save()
-        self.assertIsNotNone(floor_plan)
-        self.assertEqual(floor_plan.x_size, 300)
-        self.assertEqual(floor_plan.y_size, 300)
-=======
     def test_form_fieldsets_structure(self):
         """Test that the form's fieldset structure is correct."""
         form = forms.FloorPlanForm()
@@ -704,7 +651,58 @@
                 self.assertFalse(is_valid, f"Form should be invalid for {test_case['x_custom_ranges']}")
                 if "error" in test_case:
                     self.assertIn(test_case["error"], str(form.errors))
->>>>>>> 5a00144c
+
+    def test_create_floor_plan_with_limits(self):
+        """Test that a floor plan cannot be created if it exceeds configured limits."""
+        # Set limits in the settings
+        settings.PLUGINS_CONFIG["nautobot_floor_plan"]["x_size_limit"] = 100
+        settings.PLUGINS_CONFIG["nautobot_floor_plan"]["y_size_limit"] = 100
+
+        form = forms.FloorPlanForm(
+            data={
+                "location": self.floors[0].pk,
+                "x_size": 150,
+                "y_size": 50,
+                "tile_depth": 100,
+                "tile_width": 200,
+                "x_axis_labels": "numbers",
+                "x_origin_seed": 1,
+                "x_axis_step": 1,
+                "y_axis_labels": "numbers",
+                "y_origin_seed": 1,
+                "y_axis_step": 1,
+            }
+        )
+        self.assertFalse(form.is_valid())
+        self.assertIn("x_size", form.errors)
+        self.assertEqual(form.errors["x_size"], ["X size cannot exceed 100."])
+
+    def test_create_large_floor_plan_with_no_limit(self):
+        """Test that a large floor plan can be created if limits are set to None."""
+
+        settings.PLUGINS_CONFIG["nautobot_floor_plan"]["x_size_limit"] = None
+        settings.PLUGINS_CONFIG["nautobot_floor_plan"]["y_size_limit"] = None
+
+        form = forms.FloorPlanForm(
+            data={
+                "location": self.floors[0].pk,
+                "x_size": 300,
+                "y_size": 300,
+                "tile_depth": 100,
+                "tile_width": 200,
+                "x_axis_labels": "numbers",
+                "x_origin_seed": 1,
+                "x_axis_step": 1,
+                "y_axis_labels": "numbers",
+                "y_origin_seed": 1,
+                "y_axis_step": 1,
+            }
+        )
+        self.assertTrue(form.is_valid())
+        floor_plan = form.save()
+        self.assertIsNotNone(floor_plan)
+        self.assertEqual(floor_plan.x_size, 300)
+        self.assertEqual(floor_plan.y_size, 300)
 
 
 class TestFloorPlanTileForm(TestCase):
