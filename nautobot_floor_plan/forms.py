--- conflicted
+++ resolved
@@ -55,32 +55,18 @@
         "tile_depth",
         "x_axis_labels",
         "x_origin_seed",
+        "x_axis_step",
         "y_axis_labels",
         "y_origin_seed",
+        "y_axis_step",
     ]
 
     class Meta:
         """Meta attributes."""
 
         model = models.FloorPlan
-<<<<<<< HEAD
         fields = "__all__"
-=======
-        fields = [
-            "location",
-            "x_size",
-            "y_size",
-            "tile_width",
-            "tile_depth",
-            "x_axis_labels",
-            "x_origin_seed",
-            "x_axis_step",
-            "y_axis_labels",
-            "y_origin_seed",
-            "y_axis_step",
-            "tags",
-        ]
->>>>>>> 314406db
+
 
     def __init__(self, *args, **kwargs):
         """Overwrite the constructor to set initial values for select widget."""
